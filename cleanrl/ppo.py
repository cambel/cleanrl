--- conflicted
+++ resolved
@@ -37,13 +37,9 @@
                        help='run the script in production mode and use wandb to log outputs')
     parser.add_argument('--wandb-project-name', type=str, default="cleanRL",
                        help="the wandb's project name")
-<<<<<<< HEAD
-
-=======
     parser.add_argument('--wandb-entity', type=str, default=None,
                        help="the entity (team) of wandb's project")
-    
->>>>>>> 9f348d08
+
     # Algorithm specific arguments
     parser.add_argument('--gamma', type=float, default=0.99,
                        help='the discount factor gamma')
@@ -130,15 +126,9 @@
         obs[step] = next_obs.copy()
 
         # ALGO LOGIC: put action logic here
-<<<<<<< HEAD
-        logits = pg.forward([obs[step]])
-        values[step] = vf.forward([obs[step]])
-
-=======
         logits = pg.forward(obs[step:step+1])
         values[step] = vf.forward(obs[step:step+1])
-        
->>>>>>> 9f348d08
+
         # ALGO LOGIC: `env.action_space` specific logic
         if isinstance(env.action_space, Discrete):
             probs = Categorical(logits=logits)
